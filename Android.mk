--- conflicted
+++ resolved
@@ -150,19 +150,14 @@
 LOCAL_CFLAGS := -Werror
 include $(BUILD_STATIC_LIBRARY)
 
-<<<<<<< HEAD
 include \
     $(LOCAL_PATH)/applypatch/Android.mk \
     $(LOCAL_PATH)/bootloader_message/Android.mk \
     $(LOCAL_PATH)/edify/Android.mk \
-=======
-include $(LOCAL_PATH)/minui/Android.mk \
-    $(LOCAL_PATH)/otautil/Android.mk \
->>>>>>> 6fba98ce
     $(LOCAL_PATH)/minadbd/Android.mk \
     $(LOCAL_PATH)/minui/Android.mk \
-    $(LOCAL_PATH)/minzip/Android.mk \
     $(LOCAL_PATH)/otafault/Android.mk \
+    $(LOCAL_PATH)/otautil/Android.mk \
     $(LOCAL_PATH)/tests/Android.mk \
     $(LOCAL_PATH)/tools/Android.mk \
     $(LOCAL_PATH)/uncrypt/Android.mk \
